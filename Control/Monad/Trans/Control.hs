--- conflicted
+++ resolved
@@ -24,25 +24,19 @@
 -}
 
 module Control.Monad.Trans.Control
-    ( -- * MonadTransControl
+    ( -- $example
+
+      -- * MonadTransControl
       MonadTransControl(..), Run
 
       -- ** Defaults for MonadTransControl
-      -- $MonadTransControlDefaults
-    , defaultLiftWith, defaultRestoreT
+    , DefaultStT, defaultLiftWith,     defaultRestoreT
 
       -- * MonadBaseControl
     , MonadBaseControl (..), RunInBase
 
-<<<<<<< HEAD
-      -- * Defaults for MonadBaseControl
-      -- $defaults
+      -- ** Defaults for MonadBaseControl
     , DefaultStM, defaultLiftBaseWith, defaultRestoreM
-=======
-      -- ** Defaults for MonadBaseControl
-      -- $MonadBaseControlDefaults
-    , ComposeSt, defaultLiftBaseWith, defaultRestoreM
->>>>>>> 74808b6b
 
       -- * Utility functions
     , control
@@ -106,6 +100,48 @@
 void ∷ Functor f ⇒ f a → f ()
 void = fmap (const ())
 #endif
+
+--------------------------------------------------------------------------------
+-- Example
+--------------------------------------------------------------------------------
+
+-- $example
+--
+-- The following example shows how to make a custom monad transformer
+-- (which wraps another monad transformer) an instance of both
+-- 'MonadTransControl' and 'MonadBaseControl':
+--
+-- @
+-- {-\# LANGUAGE GeneralizedNewtypeDeriving,
+--              TypeFamilies,
+--              FlexibleInstances,
+--              MultiParamTypeClasses,
+--              UndecidableInstances -- Needed for the MonadBase instance
+--   \#-}
+--
+-- import Control.Applicative
+--import Control.Monad.Base
+--import Control.Monad.Trans.Class
+--import Control.Monad.Trans.Control
+--import Control.Monad.Trans.State
+--
+-- newtype CounterT m a = CounterT {unCounterT :: StateT Int m a}
+--    deriving (Functor, Applicative, Monad, MonadTrans)
+--
+-- instance MonadBase b m => MonadBase b (CounterT m) where
+--    liftBase = liftBaseDefault
+--
+-- instance 'MonadTransControl' CounterT where
+--    type StT CounterT = 'DefaultStT' (StateT Int)
+--    liftWith = 'defaultLiftWith' CounterT unCounterT
+--    restoreT = 'defaultRestoreT' CounterT
+--
+-- instance 'MonadBaseControl' b m => 'MonadBaseControl' b (CounterT m) where
+--    type StM (CounterT m) = 'DefaultStM' CounterT m
+--    liftBaseWith = 'defaultLiftBaseWith'
+--    restoreM     = 'defaultRestoreM'
+-- @
+
 
 --------------------------------------------------------------------------------
 -- MonadTransControl type class
@@ -151,37 +187,33 @@
 -- Defaults for MonadTransControl
 --------------------------------------------------------------------------------
 
--- $MonadTransControlDefaults
--- Following functions can be used to define 'MonadTransControl' instances for
--- newtypes.
---
--- @{-\# LANGUAGE GeneralizedNewtypeDeriving \#-}
---
--- newtype CounterT m a = CounterT {unCounterT :: StateT Int m a}
---   deriving (Monad, MonadTrans)
---
--- instance MonadTransControl CounterT where
---     newtype StT CounterT a = StCounter {unStCounter :: StT (StateT Int) a}
---     liftWith = 'defaultLiftWith' CounterT unCounterT StCounter
---     restoreT = 'defaultRestoreT' CounterT unStCounter
--- @
-
--- | Default definition for the 'liftWith' method.
+-- | Default definition for the 'StT' associated type synonym that can
+-- be used in the 'MonadTransControl' instance for newtypes wrapping
+-- other monad transformers. (See the example at the top of this module).
+type DefaultStT n = IdentityT (StT n)
+
+-- | Default definition for the 'liftWith' method that can be used in
+-- the 'MonadTransControl' instance for newtypes wrapping other monad
+-- transformers. (See the example at the top of this module).
+--
+-- Note that:
+-- @defaultLiftWith t unT = \\f -> t $ 'liftWith' $ \\run -> f $ liftM IdentityT . run . unT@
 defaultLiftWith ∷ (Monad m, MonadTransControl n)
                 ⇒ (∀ b.   n m b → t m b)     -- ^ Monad constructor
                 → (∀ o b. t o b → n o b)     -- ^ Monad deconstructor
-                → (∀ b.   StT n b → StT t b) -- ^ 'StT' constructor
-                → (Run t → m a)
-                → t m a
-defaultLiftWith t unT stT = \f → t $ liftWith $ \run → f $ liftM stT ∘ run ∘ unT
+                → ((∀ k b. Monad k ⇒ t k b → k (DefaultStT n b)) → m a) → t m a
+defaultLiftWith t unT = \f → t $ liftWith $ \run → f $ liftM IdentityT ∘ run ∘ unT
 {-# INLINE defaultLiftWith #-}
 
+-- | Default definition for the 'restoreT' method that can be used in
+-- the 'MonadTransControl' instance for newtypes wrapping other monad
+-- transformers. (See the example at the top of this module).
+--
+-- Note that: @defaultRestoreT t = t . 'restoreT' . liftM runIdentityT@
 defaultRestoreT ∷ (Monad m, MonadTransControl n)
                 ⇒ (n m a → t m a)     -- ^ Monad constructor
-                → (StT t a → StT n a) -- ^ 'StT' deconstructor
-                → m (StT t a)
-                → t m a
-defaultRestoreT t unStT = t ∘ restoreT ∘ liftM unStT
+                → m (DefaultStT n a) → t m a
+defaultRestoreT t = t ∘ restoreT ∘ liftM runIdentityT
 {-# INLINE defaultRestoreT #-}
 
 
@@ -190,79 +222,45 @@
 --------------------------------------------------------------------------------
 
 instance MonadTransControl IdentityT where
-<<<<<<< HEAD
     type StT IdentityT = Identity
     liftWith f = IdentityT $ f $ liftM Identity ∘ runIdentityT
     restoreT = IdentityT ∘ liftM runIdentity
-=======
-    newtype StT IdentityT a = StId {unStId ∷ a}
-    liftWith f = IdentityT $ f $ liftM StId ∘ runIdentityT
-    restoreT = IdentityT ∘ liftM unStId
->>>>>>> 74808b6b
     {-# INLINE liftWith #-}
     {-# INLINE restoreT #-}
 
 
 instance MonadTransControl MaybeT where
-<<<<<<< HEAD
     type StT MaybeT = Maybe
     liftWith f = MaybeT $ liftM return $ f runMaybeT
     restoreT = MaybeT
-=======
-    newtype StT MaybeT a = StMaybe {unStMaybe ∷ Maybe a}
-    liftWith f = MaybeT $ liftM return $ f $ liftM StMaybe ∘ runMaybeT
-    restoreT = MaybeT ∘ liftM unStMaybe
->>>>>>> 74808b6b
     {-# INLINE liftWith #-}
     {-# INLINE restoreT #-}
 
 instance Error e ⇒ MonadTransControl (ErrorT e) where
-<<<<<<< HEAD
     type StT (ErrorT e) = Either e
     liftWith f = ErrorT $ liftM return $ f runErrorT
     restoreT = ErrorT
-=======
-    newtype StT (ErrorT e) a = StError {unStError ∷ Either e a}
-    liftWith f = ErrorT $ liftM return $ f $ liftM StError ∘ runErrorT
-    restoreT = ErrorT ∘ liftM unStError
->>>>>>> 74808b6b
     {-# INLINE liftWith #-}
     {-# INLINE restoreT #-}
 
 instance MonadTransControl ListT where
-<<<<<<< HEAD
     type StT ListT = []
     liftWith f = ListT $ liftM return $ f runListT
     restoreT = ListT
-=======
-    newtype StT ListT a = StList {unStList ∷ [a]}
-    liftWith f = ListT $ liftM return $ f $ liftM StList ∘ runListT
-    restoreT = ListT ∘ liftM unStList
->>>>>>> 74808b6b
     {-# INLINE liftWith #-}
     {-# INLINE restoreT #-}
 
 instance MonadTransControl (ReaderT r) where
-<<<<<<< HEAD
     type StT (ReaderT r) = Identity
     liftWith f = ReaderT $ \r → f $ \t → liftM Identity $ runReaderT t r
     restoreT = ReaderT ∘ const ∘ liftM runIdentity
-=======
-    newtype StT (ReaderT r) a = StReader {unStReader ∷ a}
-    liftWith f = ReaderT $ \r → f $ \t → liftM StReader $ runReaderT t r
-    restoreT = ReaderT ∘ const ∘ liftM unStReader
->>>>>>> 74808b6b
     {-# INLINE liftWith #-}
     {-# INLINE restoreT #-}
 
 newtype P x α = P {unP ∷ (α, x)}
 
 instance MonadTransControl (StateT s) where
-<<<<<<< HEAD
     type StT (StateT s) = P s
-=======
-    newtype StT (StateT s) a = StState {unStState ∷ (a, s)}
->>>>>>> 74808b6b
     liftWith f = StateT $ \s →
                    liftM (\x → (x, s))
                          (f $ \t → liftM P $ runStateT t s)
@@ -271,11 +269,7 @@
     {-# INLINE restoreT #-}
 
 instance MonadTransControl (Strict.StateT s) where
-<<<<<<< HEAD
     type StT (Strict.StateT s) = P s
-=======
-    newtype StT (Strict.StateT s) a = StState' {unStState' ∷  (a, s)}
->>>>>>> 74808b6b
     liftWith f = Strict.StateT $ \s →
                    liftM (\x → (x, s))
                          (f $ \t → liftM P $ Strict.runStateT t s)
@@ -284,11 +278,7 @@
     {-# INLINE restoreT #-}
 
 instance Monoid w ⇒ MonadTransControl (WriterT w) where
-<<<<<<< HEAD
     type StT (WriterT w) = P w
-=======
-    newtype StT (WriterT w) a = StWriter {unStWriter ∷ (a, w)}
->>>>>>> 74808b6b
     liftWith f = WriterT $ liftM (\x → (x, mempty))
                                  (f $ liftM P ∘ runWriterT)
     restoreT = WriterT ∘ liftM unP
@@ -296,11 +286,7 @@
     {-# INLINE restoreT #-}
 
 instance Monoid w ⇒ MonadTransControl (Strict.WriterT w) where
-<<<<<<< HEAD
     type StT (Strict.WriterT w) = P w
-=======
-    newtype StT (Strict.WriterT w) a = StWriter' {unStWriter' ∷ (a, w)}
->>>>>>> 74808b6b
     liftWith f = Strict.WriterT $ liftM (\x → (x, mempty))
                                         (f $ liftM P ∘ Strict.runWriterT)
     restoreT = Strict.WriterT ∘ liftM unP
@@ -310,11 +296,7 @@
 newtype StRWS r w s α = StRWS {unStRWS ∷ (α, s, w)}
 
 instance Monoid w ⇒ MonadTransControl (RWST r w s) where
-<<<<<<< HEAD
     type StT (RWST r w s) = StRWS r w s
-=======
-    newtype StT (RWST r w s) a = StRWS {unStRWS ∷ (a, s, w)}
->>>>>>> 74808b6b
     liftWith f = RWST $ \r s → liftM (\x → (x, s, mempty))
                                      (f $ \t → liftM StRWS $ runRWST t r s)
     restoreT mSt = RWST $ \_ _ → liftM unStRWS mSt
@@ -322,11 +304,7 @@
     {-# INLINE restoreT #-}
 
 instance Monoid w ⇒ MonadTransControl (Strict.RWST r w s) where
-<<<<<<< HEAD
     type StT (Strict.RWST r w s) = StRWS r w s
-=======
-    newtype StT (Strict.RWST r w s) a = StRWS' {unStRWS' ∷  (a, s, w)}
->>>>>>> 74808b6b
     liftWith f =
         Strict.RWST $ \r s → liftM (\x → (x, s, mempty))
                                    (f $ \t → liftM StRWS $ Strict.runRWST t r s)
@@ -381,15 +359,9 @@
 
 #define BASE(M)                           \
 instance MonadBaseControl (M) (M) where { \
-<<<<<<< HEAD
     type StM (M) = Identity;              \
     liftBaseWith f = f $ liftM Identity;  \
     restoreM = return ∘ runIdentity;      \
-=======
-    newtype StM (M) a = ST a;             \
-    liftBaseWith f = f $ liftM ST;        \
-    restoreM (ST x) = return x;           \
->>>>>>> 74808b6b
     {-# INLINE liftBaseWith #-};          \
     {-# INLINE restoreM #-}}
 
@@ -404,15 +376,9 @@
 BASE(STM)
 #endif
 
-<<<<<<< HEAD
-#if MIN_VERSION_base(4,4,0)
+#if MIN_VERSION_base(4,4,0) || defined(INSTANCE_ST)
 BASE(Strict.ST s)
 BASE(       ST s)
-=======
-#if MIN_VERSION_base(4,4,0) || defined(INSTANCE_ST)
-BASE(Strict.ST s, StSTS)
-BASE(       ST s, StST)
->>>>>>> 74808b6b
 #endif
 
 #undef BASE
@@ -422,36 +388,10 @@
 -- Defaults for MonadBaseControl
 --------------------------------------------------------------------------------
 
--- $MonadBaseControlDefaults
---
--- Note that by using the following default definitions it's easy to make a
--- monad transformer @T@ an instance of 'MonadBaseControl':
---
--- @
--- instance MonadBaseControl b m => MonadBaseControl b (T m) where
---     type StM (T m) = 'DefaultStM' T m
---     liftBaseWith   = 'defaultLiftBaseWith'
---     restoreM       = 'defaultRestoreM'
--- @
---
--- Defining an instance for a base monad @B@ is equally straightforward:
---
--- @
--- instance MonadBaseControl B B where
---     newtype StM B  = Identity
---     liftBaseWith f = f $ liftM Identity
---     restoreM       = return . runIdentity
--- @
-
-<<<<<<< HEAD
 -- | Default definition for the 'StM' associated type synonym.
+--
+-- It can be used to define the 'StM' for new 'MonadBaseControl' instances.
 type DefaultStM t m = StM m `Compose` StT t
-=======
--- | Handy type synonym that composes the monadic states of @t@ and @m@.
---
--- It can be used to define the 'StM' for new 'MonadBaseControl' instances.
-type ComposeSt t m a = StM m (StT t a)
->>>>>>> 74808b6b
 
 -- | Default defintion for the 'liftBaseWith' method.
 --
@@ -463,7 +403,6 @@
 --                               'liftBaseWith' $ \\runInBase ->
 --                                 f $ liftM 'Compose' . runInBase . run
 -- @
-<<<<<<< HEAD
 defaultLiftBaseWith ∷ ( MonadTransControl t
                       , MonadBaseControl b m
                       , StM (t m) ~ DefaultStM t m
@@ -472,19 +411,10 @@
 defaultLiftBaseWith f = liftWith $ \run →
                           liftBaseWith $ \runInBase →
                             f $ liftM Compose ∘ runInBase ∘ run
-=======
-defaultLiftBaseWith ∷ (MonadTransControl t, MonadBaseControl b m)
-                    ⇒ (∀ c. ComposeSt t m c → StM (t m) c) -- ^ 'StM' constructor
-                    → ((RunInBase (t m) b  → b a) → t m a)
-defaultLiftBaseWith stM = \f → liftWith $ \run →
-                                 liftBaseWith $ \runInBase →
-                                   f $ liftM stM ∘ runInBase ∘ run
->>>>>>> 74808b6b
 {-# INLINE defaultLiftBaseWith #-}
 
 -- | Default definition for the 'restoreM' method.
 --
-<<<<<<< HEAD
 -- Note that: @defaultRestoreM unStM = 'restoreT' . 'restoreM' . 'getCompose'@
 defaultRestoreM ∷ ( MonadTransControl t
                   , MonadBaseControl b m
@@ -492,13 +422,6 @@
                   )
                 ⇒ (StM (t m) α → t m α)
 defaultRestoreM = restoreT ∘ restoreM ∘ getCompose
-=======
--- Note that: @defaultRestoreM unStM = 'restoreT' . 'restoreM' . unStM@
-defaultRestoreM ∷ (MonadTransControl t, MonadBaseControl b m)
-                ⇒ (StM (t m) a → ComposeSt t m a)  -- ^ 'StM' deconstructor
-                → (StM (t m) a → t m a)
-defaultRestoreM unStM = restoreT ∘ restoreM ∘ unStM
->>>>>>> 74808b6b
 {-# INLINE defaultRestoreM #-}
 
 
@@ -506,19 +429,11 @@
 -- MonadBaseControl transformer instances
 --------------------------------------------------------------------------------
 
-<<<<<<< HEAD
 #define BODY(T) {                         \
     type StM (T m) = DefaultStM (T) m;    \
     liftBaseWith   = defaultLiftBaseWith; \
     restoreM       = defaultRestoreM;     \
     {-# INLINE liftBaseWith #-};          \
-=======
-#define BODY(T, ST, unST) {                              \
-    newtype StM (T m) a = ST {unST ∷ ComposeSt (T) m a}; \
-    liftBaseWith = defaultLiftBaseWith ST;               \
-    restoreM     = defaultRestoreM   unST;               \
-    {-# INLINE liftBaseWith #-};                         \
->>>>>>> 74808b6b
     {-# INLINE restoreM #-}}
 
 #define TRANS(         T) \
